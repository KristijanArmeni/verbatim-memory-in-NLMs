
# %%
import os
import numpy as np
from matplotlib import pyplot as plt
import matplotlib.patches as patches
from wm_suite.wm_ablation import _renormalize_bos_attn
from wm_suite.viz.ablation.fig_attn import get_data
from wm_suite.viz.func import set_manuscript_style
from wm_suite.viz.utils import save_png_pdf
import logging
from typing import Dict


logging.basicConfig(level=logging.INFO, format="%(message)s")

<<<<<<< HEAD
# %%
def make_example_plot(ax: np.ndarray, x: np.ndarray, d: Dict, query_id: int, layer: int, sequence:int, renormalize_bos:bool=False):
=======

def make_example_plot(
    ax: np.ndarray, x: np.ndarray, d: Dict, query_id: int, layer: int, sequence: int
):
>>>>>>> 5a6410bb
    """
    wrapper to plot attention weights as lineplots per layer

    Parameters:
    ---------
    x : np.array (sequence, tokens, heads, layer)
    d : dict with fields 'data', 'tokens'
    layer : int
        integer indicating which layer to plot (0-indexing)
    sequence : int
        integer indicating which sequence to plot

    Returns:
    fig : matplotlib figure object
    ax : matplotlib axes object
    """

    tokens_slice = slice(1, query_id) if renormalize_bos else slice(0, query_id)

    if renormalize_bos:
        x = _renormalize_bos_attn(x)
        query_id = query_id - 1  #adjust query index to account for shorter sequences

    i = sequence
    l = layer
    im = ax[1].imshow(
        x[i, 0:query_id, :, l].T, aspect="auto", vmin=0, vmax=1, cmap="Greys"
    )

    labelfs = 16  # fontsize of axis and tick labels

    ax[1].set_xlabel("Input sequence", fontsize=labelfs)
    ax[1].set_ylabel(f"Head\n(Layer {layer+1})", fontsize=labelfs)
    ax[1].set_xticks(ticks=np.arange(query_id))

    # line plot
    m = np.mean(x[i, 0:query_id, :, l], axis=1)

    ax[0].plot(np.arange(query_id), m, "o--", markersize=8, mec="white")

    ax[0].set_yticks([0, 0.1, 0.2, 0.3])
    ax[0].set_yticklabels([0, 0.1, 0.2, 0.3])
    ax[0].tick_params(labelsize=labelfs - 1)

    ax[0].set_ylabel("Avg. attention\nweight", fontsize=labelfs)

    ax[0].grid(visible=True, linewidth=0.5)

    # despine axis 1
<<<<<<< HEAD
    ax[0].spines['top'].set_visible(False)
    ax[0].spines['right'].set_visible(False)
    
    ylabels = [s.strip("Ġ") for s in d['tokens'][i][tokens_slice]]
=======
    ax[0].spines["top"].set_visible(False)
    ax[0].spines["right"].set_visible(False)

    ylabels = [s.strip("Ġ") for s in d["tokens"][i][0:query_id]]
>>>>>>> 5a6410bb
    ylabels = [s.replace("<|endoftext|>", "<eos>") for s in ylabels]
    ax[1].set_xticklabels(labels=ylabels, ha="center", rotation=90, fontsize=labelfs)
    ax[1].set_yticks(np.arange(0, 12, 2))
    ax[1].set_yticklabels(np.arange(1, 12, 2), fontsize=labelfs)

    # place rectangles
    rect = patches.Rectangle(
        (query_id - 1.5, -0.5),
        1,
        12,
        linewidth=2,
        ec="tab:red",
        facecolor="none",
        zorder=2,
    )
    cue1 = patches.Rectangle(
        (12.5, -0.5), 1, 12, linewidth=2, ec="tab:red", facecolor="none", zorder=2
    )
    early_window_rect = patches.Rectangle(
        (13.5, -0.5),
        5,
        12,
        linewidth=2,
        edgecolor="tab:blue",
        facecolor="none",
        zorder=2,
    )
    preceding_window_rect = patches.Rectangle(
        (query_id - 4.5, -0.5),
        3,
        12,
        linewidth=2,
        edgecolor="tab:orange",
        facecolor="none",
        zorder=1,
    )
    # for patch in (cue1, rect, early_window_rect):
    #    ax[1].add_patch(patch)

    patch_height = 0.3
    cue2 = patches.Rectangle(
        (query_id - 1.5, 0),
        1,
        patch_height,
        linewidth=2,
        facecolor="tab:red",
        alpha=0.2,
        zorder=2,
    )
    cue1 = patches.Rectangle(
        (12.5, 0),
        1,
        patch_height,
        linewidth=2,
        facecolor="tab:red",
        alpha=0.2,
        zorder=2,
    )
    early_window_rect = patches.Rectangle(
        (13.5, 0),
        5,
        patch_height,
        linewidth=2,
        facecolor="tab:blue",
        alpha=0.2,
        zorder=2,
    )
    preceding_window_rect = patches.Rectangle(
        (query_id - 4.5, 0),
        3,
        patch_height,
        linewidth=2,
        facecolor="tab:orange",
        alpha=0.2,
        zorder=2,
    )
    for patch in (cue1, early_window_rect, cue2):
        ax[0].add_patch(patch)

    ax[0].text(x=12.5, y=0.32, s="$c_t$", fontsize=16, fontweight="bold")
    ax[0].text(x=14, y=0.32, s="$n_{t+1}$", fontsize=16, fontweight="bold")
    ax[0].text(
        x=query_id - 1.5, y=0.32, s="$c^{\prime}_{t+k}$", fontsize=16, fontweight="bold"
    )

    ax[0].annotate(
        "",
        xy=(16, 0.33),
        xytext=(query_id - 1.5, 0.33),
        arrowprops={"arrowstyle": "->", "connectionstyle": "arc3,rad=0.1"},
    )

    ax[0].text(
        x=22, y=0.33, s="Attention towards tokens in repeated sequences", fontsize=14
    )

    cax = ax[1].inset_axes([1.02, 0, 0.01, 1])
    cbar = plt.colorbar(im, ax=ax[1], cax=cax, shrink=0.5, anchor=(0.5, 1))

    cbar.ax.get_yaxis().labelpad = 10
    cbar.ax.set_ylabel("Attention weight", rotation=90, fontsize=labelfs)
    cbar.ax.tick_params(labelsize=labelfs)

    return ax


# %%
def replace_nouns(x, replacements):
    d = {
        "patience": replacements[0],
        "notion": replacements[1],
        "movie": replacements[2],
    }
    return [d[e] if e in d.keys() else e for e in x]


# %%

def _plot_single_head_avg_attn(x, d, l, h, r=False) -> tuple:
    
    query_id = 45 if r else 46
    token_slice = slice(1, 46) if r else slice(0, 46)

    if r:
        x = _renormalize_bos_attn(x)

    xticklabels = replace_nouns([e.strip("Ġ") for e in d["tokens"][0][token_slice]], ["N1", "N2", "N2"])

    fig, ax = plt.subplots(figsize=(9, 3))
    ax.plot(np.mean(x[:, 0:query_id, h, l], axis=0), '--o')
    ax.plot(x[np.arange(8, 20, 2), 0:query_id, h, l].T, '--', color="lightgray", alpha=1, zorder=0)
    ax.set_xticks(np.arange(len(xticklabels)))
    ax.set_xticklabels(xticklabels, rotation=90, fontsize=10)
    ax.spines["top"].set_visible(False)
    ax.spines["right"].set_visible(False)
    ax.grid(visible=True, linewidth=0.5, color="lightgray", linestyle="--")
    plt.tight_layout()
    return fig, ax


# %%
def make_example_plot2(datadir):
    x, d = get_data(os.path.join(datadir, "attention_weights_gpt2_colon-colon-p1.npz"))

    fig, ax = plt.subplots(3, 1, figsize=(8, 7), sharex="all")

    t_start = 0
    t_end = 46

    xticklabels = replace_nouns(
        [e.strip("Ġ") for e in d["tokens"][0][t_start:t_end]], ["N1", "N2", "N2"]
    )

    layers = [0, 4, 10]

    data = np.mean(x, axis=0)  # average across sequences

    im1 = ax[0].imshow(
        data[:, :, layers[0]][t_start:t_end, ...].T, vmin=0, vmax=1, cmap=plt.cm.Blues
    )
    im2 = ax[1].imshow(
        data[:, :, layers[1]][t_start:t_end, ...].T, vmin=0, vmax=1, cmap=plt.cm.Blues
    )
    im3 = ax[2].imshow(
        data[:, :, layers[2]][t_start:t_end, ...].T, vmin=0, vmax=1, cmap=plt.cm.Blues
    )

    cax1 = ax[0].inset_axes([1.02, 0, 0.02, 1])
    cax2 = ax[1].inset_axes([1.02, 0, 0.02, 1])
    cax3 = ax[2].inset_axes([1.02, 0, 0.02, 1])

    cbar1 = plt.colorbar(im1, cax=cax1)
    cbar2 = plt.colorbar(im2, cax=cax2)
    cbar3 = plt.colorbar(im3, cax=cax3)

    lfs = 12

    cbar1.ax.set_ylabel("Avg. attention weight")
    cbar2.ax.set_ylabel("Avg. attention weight")
    cbar3.ax.set_ylabel("Avg. attention weight")

    ax[2].set_xlabel("Token", fontsize=lfs)
    ax[2].set_xticks(np.arange(len(xticklabels)))
    ax[2].set_xticklabels(xticklabels, rotation=90, fontsize=10)

    for i, a in enumerate(ax):
        a.set_title(f"Layer {layers[i]+1}")

    for a in ax:
        a.set_yticks(np.arange(0, 12, 1))
        a.set_yticklabels(np.arange(0, 12, 1) + 1)

    fig.supylabel("Attention head", fontsize=lfs)
    plt.suptitle("Average attention weights across sequences (N = 230)")

    for a in ax:
        a.grid(visible=True, linewidth=0.5)
    plt.tight_layout()

    return fig


<<<<<<< HEAD
# %%
def generate_plot(datadir, query_token, layer, sequence):

    if query_token == ":":

        fn = "attention_weights_gpt2_colon-colon-p1.npz"
        query_idx = 46  # query is at index 45, but since we must include it with python slicing, we set index to 46

    elif query_token == "noun_1":

        fn = "attention_weights_gpt2_colon-colon-n1.npz"
        query_idx = 47

=======
def generate_plot(datadir, layer, sequence):
    fn = "attention_weights_gpt2_colon-colon-p1.npz"
    query_idx = 46
>>>>>>> 5a6410bb
    suptitle = f"Transformer attention for short-term memory"

    # load the data
    x, d = get_data(os.path.join(datadir, fn))

    # make figure
    fig, ax = plt.subplots(
        2, 1, figsize=(14, 5.5), sharex="col", gridspec_kw={"height_ratios": [0.9, 1.8]}
    )

    # plot
    make_example_plot(ax, x=x, d=d, query_id=query_idx, layer=layer, sequence=sequence, renormalize_bos=True)

    plt.suptitle(suptitle, fontsize=20, fontweight="bold")
    plt.tight_layout()

    return fig


# %%
def main(input_args=None):
    import argparse

    parser = argparse.ArgumentParser()
    parser.add_argument("--datadir", type=str)
    parser.add_argument("--savedir", type=str)

    if input_args is None:
        args = parser.parse_args()
    else:
        args = parser.parse_args(input_args)

    set_manuscript_style()

    with plt.style.context("seaborn-ticks"):
<<<<<<< HEAD

        lay, seq = 2, 5
        fig = generate_plot(datadir=args.datadir, query_token=":", layer=lay, sequence=seq)

        if args.savedir:
            save_png_pdf(fig, savename=os.path.join(args.savedir, f"attn_weights_example_{lay}-{seq}"))

        lay, seq = 2, 5
        fig = generate_plot(datadir=args.datadir, query_token="noun_1", layer=lay, sequence=seq)

        if args.savedir:
            save_png_pdf(fig, savename=os.path.join(args.savedir, f"attn_weights_example_{lay}-{seq}"))
=======
        # lay, seq = 2, 5
        # fig = generate_plot(datadir=args.datadir, layer=lay, sequence=seq)

        # if args.savedir:
        #    save_png_pdf(fig, savename=os.path.join(args.savedir, f"attn_weights_example_{lay}-{seq}"))
>>>>>>> 5a6410bb

        lay, seq = 10, 5
        fig = generate_plot(datadir=args.datadir, query_token=":", layer=lay, sequence=seq)

        if args.savedir:
            save_png_pdf(
                fig,
                savename=os.path.join(
                    args.savedir, f"attn_weights_example_{lay}-{seq}"
                ),
            )

        lay, seq = 10, 5
        fig = generate_plot(datadir=args.datadir, query_token="noun_1", layer=lay, sequence=seq)

        if args.savedir:
<<<<<<< HEAD
            save_png_pdf(fig, savename=os.path.join(args.savedir, f"attn_weights_example_{lay}-{seq}_noun_1"))


        #fig = make_example_plot2(args.datadir)

        #if args.savedir:
            #save_png_pdf(fig, savename=os.path.join(args.savedir, f"attn_weights_avg_layer-1-5-11"))
=======
            save_png_pdf(
                fig,
                savename=os.path.join(args.savedir, f"attn_weights_avg_layer-1-5-11"),
            )
>>>>>>> 5a6410bb

        plt.show()

    return 0


# %%
if __name__ == "__main__":
<<<<<<< HEAD

    main()


# %%

#main(["--datadir", "C:\\users\\karmeni1\\project\\lm-mem\\data\\ablation"])
# %%
=======
    main()
>>>>>>> 5a6410bb
<|MERGE_RESOLUTION|>--- conflicted
+++ resolved
@@ -14,15 +14,8 @@
 
 logging.basicConfig(level=logging.INFO, format="%(message)s")
 
-<<<<<<< HEAD
 # %%
 def make_example_plot(ax: np.ndarray, x: np.ndarray, d: Dict, query_id: int, layer: int, sequence:int, renormalize_bos:bool=False):
-=======
-
-def make_example_plot(
-    ax: np.ndarray, x: np.ndarray, d: Dict, query_id: int, layer: int, sequence: int
-):
->>>>>>> 5a6410bb
     """
     wrapper to plot attention weights as lineplots per layer
 
@@ -72,17 +65,10 @@
     ax[0].grid(visible=True, linewidth=0.5)
 
     # despine axis 1
-<<<<<<< HEAD
     ax[0].spines['top'].set_visible(False)
     ax[0].spines['right'].set_visible(False)
     
     ylabels = [s.strip("Ġ") for s in d['tokens'][i][tokens_slice]]
-=======
-    ax[0].spines["top"].set_visible(False)
-    ax[0].spines["right"].set_visible(False)
-
-    ylabels = [s.strip("Ġ") for s in d["tokens"][i][0:query_id]]
->>>>>>> 5a6410bb
     ylabels = [s.replace("<|endoftext|>", "<eos>") for s in ylabels]
     ax[1].set_xticklabels(labels=ylabels, ha="center", rotation=90, fontsize=labelfs)
     ax[1].set_yticks(np.arange(0, 12, 2))
@@ -285,7 +271,6 @@
     return fig
 
 
-<<<<<<< HEAD
 # %%
 def generate_plot(datadir, query_token, layer, sequence):
 
@@ -299,11 +284,6 @@
         fn = "attention_weights_gpt2_colon-colon-n1.npz"
         query_idx = 47
 
-=======
-def generate_plot(datadir, layer, sequence):
-    fn = "attention_weights_gpt2_colon-colon-p1.npz"
-    query_idx = 46
->>>>>>> 5a6410bb
     suptitle = f"Transformer attention for short-term memory"
 
     # load the data
@@ -339,7 +319,6 @@
     set_manuscript_style()
 
     with plt.style.context("seaborn-ticks"):
-<<<<<<< HEAD
 
         lay, seq = 2, 5
         fig = generate_plot(datadir=args.datadir, query_token=":", layer=lay, sequence=seq)
@@ -352,13 +331,6 @@
 
         if args.savedir:
             save_png_pdf(fig, savename=os.path.join(args.savedir, f"attn_weights_example_{lay}-{seq}"))
-=======
-        # lay, seq = 2, 5
-        # fig = generate_plot(datadir=args.datadir, layer=lay, sequence=seq)
-
-        # if args.savedir:
-        #    save_png_pdf(fig, savename=os.path.join(args.savedir, f"attn_weights_example_{lay}-{seq}"))
->>>>>>> 5a6410bb
 
         lay, seq = 10, 5
         fig = generate_plot(datadir=args.datadir, query_token=":", layer=lay, sequence=seq)
@@ -375,7 +347,6 @@
         fig = generate_plot(datadir=args.datadir, query_token="noun_1", layer=lay, sequence=seq)
 
         if args.savedir:
-<<<<<<< HEAD
             save_png_pdf(fig, savename=os.path.join(args.savedir, f"attn_weights_example_{lay}-{seq}_noun_1"))
 
 
@@ -383,12 +354,6 @@
 
         #if args.savedir:
             #save_png_pdf(fig, savename=os.path.join(args.savedir, f"attn_weights_avg_layer-1-5-11"))
-=======
-            save_png_pdf(
-                fig,
-                savename=os.path.join(args.savedir, f"attn_weights_avg_layer-1-5-11"),
-            )
->>>>>>> 5a6410bb
 
         plt.show()
 
@@ -397,7 +362,6 @@
 
 # %%
 if __name__ == "__main__":
-<<<<<<< HEAD
 
     main()
 
@@ -405,7 +369,4 @@
 # %%
 
 #main(["--datadir", "C:\\users\\karmeni1\\project\\lm-mem\\data\\ablation"])
-# %%
-=======
-    main()
->>>>>>> 5a6410bb
+# %%