--- conflicted
+++ resolved
@@ -96,7 +96,6 @@
 
 # %%
 
-
 # load the search results
 def load_json(filenames: List) -> Tuple:
     y, y_ci = [], []
@@ -124,70 +123,12 @@
     x2_ciarr = np.stack(x2_ci)
     xarr = np.vstack(x)
 
-<<<<<<< HEAD
     return (yarr, y_ciarr), (xarr,), (x1arr, x1_ciarr), (x2arr, x2_ciarr), xlab
-=======
-    return (yarr, y_ciarr), (xarr,), (x1arr, x1_ciarr), (x2arr, x2_ciarr)
-
-
-# %%
-fn = os.path.join(PATHS.search, "gpt2_sce1_llen3_plen1_repeat_random.json")
-with open(fn, "r") as fh:
-    y_unab = json.load(fh)
-
-# %%
-
-
-def plot_search(xarr, yarr, y_ciarr):
-    fig, ax = plt.subplots(1, 1, figsize=(7, 3.5))
->>>>>>> 5a6410bb
-
-
-<<<<<<< HEAD
+
+
 # %%
 
 def dict2mat(dct: Dict) -> np.ndarray:
-=======
-    ax.vlines(
-        xarr[0, np.argmax(yarr[0, :])],
-        0,
-        np.max(yarr[0, :]),
-        linestyle="--",
-        color=clrs.green,
-    )
-    ax.vlines(
-        xarr[1, np.argmax(yarr[1, :])],
-        0,
-        np.max(yarr[1, :]),
-        linestyle="--",
-        color=clrs.blue,
-    )
-    ax.vlines(
-        xarr[2, np.argmax(yarr[2, :])],
-        0,
-        np.max(yarr[2, :]),
-        linestyle="--",
-        color=clrs.orange,
-    )
-
-    ax.fill_between(
-        xarr[0, :],
-        y1=y_ciarr[0, :, 0],
-        y2=y_ciarr[0, :, 1],
-        color=clrs.green,
-        alpha=0.3,
-    )
-    ax.fill_between(
-        xarr[1, :], y1=y_ciarr[1, :, 0], y2=y_ciarr[1, :, 1], color=clrs.blue, alpha=0.3
-    )
-    ax.fill_between(
-        xarr[2, :],
-        y1=y_ciarr[2, :, 0],
-        y2=y_ciarr[2, :, 1],
-        color=clrs.orange,
-        alpha=0.3,
-    )
->>>>>>> 5a6410bb
 
     out = np.zeros(shape=(12, 12), dtype=bool)
     for layer in dct.keys():
@@ -213,9 +154,9 @@
 with open(fn, "r") as fh:
     y_unab = json.load(fh)
 
-#%%
-
-<<<<<<< HEAD
+# %%
+
+
 def plot_search(greedy_output: GreedyOutput, ctrl_tup=None, rand_tup=None, abl_all_tup=None):
 
     xvals, yvals, yvals_ci = greedy_output.x.copy(), greedy_output.rs.copy(), greedy_output.rs_ci.copy()
@@ -357,19 +298,6 @@
     if y4tup is not None:
         x2ctrl, x2ctrl_ci = y4tup[0], y4tup[1]
 
-=======
-
-# fig.savefig(os.path.join(PATHS.root, "fig", "ablation", "topk", "greedy_search_per_head_type.png"), dpi=300, format="png")
-
-
-# %%
-def plot_search_x1x2(xarr, y1tup, y2tup, y3tup, y4tup):
-    x1arr, x1_ciarr = y1tup[0], y1tup[1]
-    x2arr, x2_ciarr = y2tup[0], y2tup[1]
-    x1ctrl, x1ctrl_ci = y3tup[0], y3tup[1]
-    x2ctrl, x2ctrl_ci = y4tup[0], y4tup[1]
-
->>>>>>> 5a6410bb
     fig, ax = plt.subplots(1, 2, figsize=(10, 3.5), sharey=True)
 
     ax[0].plot(xarr[0, :], x1arr[0, :], "o--", label="Matching", color=clrs.green)
@@ -402,7 +330,6 @@
     ax[1].plot(xarr[1, :], x2arr[1, :], "s--", label="Postmatch", color=clrs.blue)
     ax[1].plot(xarr[2, :], x2arr[2, :], "^--", label="Recent-tokens", color=clrs.orange)
 
-<<<<<<< HEAD
     ax[1].fill_between(xarr[0, :], y1=x2_ciarr[0, :, 0], y2=x2_ciarr[0, :, 1], color=clrs.green, alpha=0.3)
     ax[1].fill_between(xarr[1, :], y1=x2_ciarr[1, :, 0], y2=x2_ciarr[1, :, 1], color=clrs.blue, alpha=0.3)
     ax[1].fill_between(xarr[2, :], y1=x2_ciarr[2, :, 0], y2=x2_ciarr[2, :, 1], color=clrs.orange, alpha=0.3)
@@ -416,41 +343,6 @@
         # plot control surprisal on x2
         ax[1].hlines(x2ctrl, 2.5, 20.5, linestyle="--", color="black", label="Unablated")
         ax[1].fill_between(unabl_x, y1=x2ctrl_ci[0], y2=x2ctrl_ci[1], color="black", alpha=0.3)
-=======
-    ax[1].fill_between(
-        xarr[0, :],
-        y1=x2_ciarr[0, :, 0],
-        y2=x2_ciarr[0, :, 1],
-        color=clrs.green,
-        alpha=0.3,
-    )
-    ax[1].fill_between(
-        xarr[1, :],
-        y1=x2_ciarr[1, :, 0],
-        y2=x2_ciarr[1, :, 1],
-        color=clrs.blue,
-        alpha=0.3,
-    )
-    ax[1].fill_between(
-        xarr[2, :],
-        y1=x2_ciarr[2, :, 0],
-        y2=x2_ciarr[2, :, 1],
-        color=clrs.orange,
-        alpha=0.3,
-    )
-
-    unabl_x = np.arange(2.5, 21.5)
-    ax[0].hlines(x1ctrl, 2.5, 20.5, linestyle="--", color="black", label="Unablated")
-    ax[0].fill_between(
-        unabl_x, y1=x1ctrl_ci[0], y2=x1ctrl_ci[1], color="black", alpha=0.3
-    )
-
-    # plot control surprisal on x2
-    ax[1].hlines(x2ctrl, 2.5, 20.5, linestyle="--", color="black", label="Unablated")
-    ax[1].fill_between(
-        unabl_x, y1=x2ctrl_ci[0], y2=x2ctrl_ci[1], color="black", alpha=0.3
-    )
->>>>>>> 5a6410bb
 
     fig.supxlabel(
         "Number of heads ablated (combination with largest effect on repeat surprisal)"
@@ -472,12 +364,7 @@
 
     plt.tight_layout()
 
-<<<<<<< HEAD
     return fig, ax
-=======
-
-# fig.savefig(os.path.join(PATHS.root, "fig", "ablation", "topk", "greedy_search_per_head_type_surp.png"), dpi=300, format="png")
->>>>>>> 5a6410bb
 
 
 # %%
@@ -492,12 +379,8 @@
 ctrl_tup_x1 = (y_unab["x1"]["median"], y_unab["x1"]["ci95"])
 ctrl_tup_x2 = (y_unab["x2"]["median"], y_unab["x2"]["ci95"])
 
-<<<<<<< HEAD
 # attending from N1, evaluating repeat surprisal on N2
 #y_n1, x_n1, x1_n1, x2_n1, xlab_n1 = load_json(filenames=files_n1)
-=======
-y_n1, x_n1, x1_n1, x2_n1 = load_json(filenames=fs[0:1] + fs[2:3] + fs[1:2])
->>>>>>> 5a6410bb
 ctrl_tup_x1 = (y_unab["x1"]["median"], y_unab["x1"]["ci95"])
 ctrl_tup_x2 = (y_unab["x2"]["median"], y_unab["x2"]["ci95"])
 
@@ -524,19 +407,12 @@
 plt.show()
 #fig.savefig(os.path.join(savedir, "greedy_search_p1_rs.png"), dpi=300)
 
-<<<<<<< HEAD
 # %%
 fig = plot_search_x1x2(greedy_output=greedy_n0, y3tup=ctrl_tup_x1, y4tup=ctrl_tup_x2)
-=======
-fig = plot_search_x1x2(
-    xarr=x[0], y1tup=x1, y2tup=x2, y3tup=ctrl_tup_x1, y4tup=ctrl_tup_x2
-)
->>>>>>> 5a6410bb
 plt.show()
 #fig.savefig(os.path.join(savedir, "greedy_search_p1_surp.png"), dpi=300)
 
 
-<<<<<<< HEAD
 #%%
 greedy_n1 = GreedyOutput().load_json(files_n1)
 
@@ -727,9 +603,6 @@
 fill_x2_s1 = ax[1].fill_between(xvals, y1=x2_s1[1][0, :, 0], y2=x2_s1[1][0, :, 1], color="tab:red", alpha=0.3)
 fill_x2_s2 = ax[1].fill_between(xvals, y1=x2_s2[1][0, :, 0], y2=x2_s2[1][0, :, 1], color="tab:blue", alpha=0.3)
 fill_x2_s3 = ax[1].fill_between(xvals, y1=x2_s3[1][0, :, 0], y2=x2_s3[1][0, :, 1], color="tab:green", alpha=0.3)
-=======
-# %%
->>>>>>> 5a6410bb
 
 for a in ax:
     a.set_xticks(xvals)
@@ -754,7 +627,6 @@
 plt.tight_layout()
 plt.show()
 
-<<<<<<< HEAD
 fig.savefig(os.path.join(savedir, "greedy_search_unconstrained_surp.png"), dpi=300)
 
 
@@ -858,11 +730,6 @@
 ax3.set_title("Found heads at each\nsearch step\n(N2-N10)")
 
 plt.tight_layout()
-=======
-fig = plot_search_x1x2(
-    xarr=x_n1[0], y1tup=x1_n1, y2tup=x2_n1, y3tup=ctrl_tup_x1, y4tup=ctrl_tup_x2
-)
->>>>>>> 5a6410bb
 plt.show()
 
 #fig.savefig(os.path.join(savedir, "greedy_search_unconstrained_s5-s10.png"), dpi=300)
