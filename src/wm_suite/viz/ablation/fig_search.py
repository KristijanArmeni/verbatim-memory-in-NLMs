--- conflicted
+++ resolved
@@ -25,27 +25,16 @@
 
 
 # %%
-<<<<<<< HEAD
 def label2coord(label:str) -> Tuple[int, int]:
-=======
-
->>>>>>> 5a6410bb
 
 def label2coord(label: str) -> Tuple[int, int]:
     s1, s2 = label.split(".")
 
     return (int(s1.strip("L")), int(s2.strip("H")))
 
-<<<<<<< HEAD
-
-# %%
-def make_matrix(labels: List) -> np.ndarray:
-=======
-
-# %%
-
->>>>>>> 5a6410bb
-
+
+
+# %%
 def make_matrix(labels: List) -> np.ndarray:
     x = np.zeros(shape=(12, 12), dtype=bool)
 
@@ -56,26 +45,15 @@
     return x
 
 # %%
-<<<<<<< HEAD
-def get_membership_dict(datain: Tuple) -> Dict:
-=======
-
->>>>>>> 5a6410bb
-
 def get_membership_dict(datain: Tuple) -> Dict:
     lh_list, members = datain
 
     return {s: idx for s, idx in zip(lh_list, members)}
 
-<<<<<<< HEAD
+
 
 # %%
 def reformat_str(s:str) -> str:
-=======
-
-# %%
-
->>>>>>> 5a6410bb
 
 def reformat_str(s: str) -> str:
     s1, s2 = s.split(".")
@@ -83,12 +61,6 @@
 
 
 # %%
-<<<<<<< HEAD
-def plot_heads(axis, labels, member_cols, member_dict):
-=======
-
->>>>>>> 5a6410bb
-
 def plot_heads(axis, labels, member_cols, member_dict):
     # image plot
     imd = make_matrix(labels)
@@ -168,169 +140,6 @@
 
 
 # %%
-<<<<<<< HEAD
-def get_random_search_results(files):
-=======
-
-files = get_filenames(os.path.basename(__file__))
-
-
-# %%
-data1 = load_json(os.path.join(PATHS.search, files["topk_n1"]))
-data2 = load_json(os.path.join(PATHS.search, files["topk_n2"]))
-data3 = load_json(os.path.join(PATHS.search, files["topk_n2_n3"]))
-data4 = load_json(os.path.join(PATHS.search, files["topk_n1_orig"]))
-data5 = load_json(os.path.join(PATHS.search, files["topk_n2_n3_orig"]))
-data6 = load_json(os.path.join(PATHS.search, files["all_n2_n3"]))
-
-data1_ = load_json(
-    os.path.join(PATHS.search, files["topk_n1_list"])
-)  # based on a single token
-data2_ = load_json(os.path.join(PATHS.search, files["topk_n2_list"]))
-data4_ = load_json(
-    os.path.join(PATHS.search, files["topk_n1_list_orig"])
-)  # aggregated across 3-tokens etc.
-
-membership1 = get_membership_dict((data1_["lh_list"], data1_["members"]))
-membership2 = get_membership_dict((data2_["lh_list"], data2_["members"]))
-membership3 = get_membership_dict((data4_["lh_list"], data4_["members"]))
-
-with open(os.path.join(PATHS.search, files["n1_rand-init"]), "r") as fh:
-    rand_n1 = json.load(fh)
-with open(os.path.join(PATHS.search, files["n2_n3_rand-init"]), "r") as fh:
-    rand_n1_n2 = json.load(fh)
-with open(os.path.join(PATHS.search, files["n1_ablate-all"]), "r") as fh:
-    all_n1 = json.load(fh)
-with open(os.path.join(PATHS.search, files["n2_n3_ablate-all"]), "r") as fh:
-    all_n1_n2 = json.load(fh)
-
-
-# %%
-
-fig, axes = plot_search_trajectory(data1, membership1)
-axes[0].set_title("Greedy search results across all head types (effects on N1)")
-axes[1].set_title("Searched heads")
-plt.tight_layout()
-plt.show()
-
-# %%
-
-fig2, axes2 = plot_search_trajectory(data2, membership2)
-axes2[0].set_title("Greedy search results across all head types (effects on N2)")
-axes2[1].set_title("Searched heads")
-plt.tight_layout()
-plt.show()
-
-# %%
-fig3, axes3 = plot_search_trajectory(data3, membership2)
-axes3[0].set_title("Greedy search results across all head types (effects on N2+N3)")
-axes3[1].set_title("Searched heads")
-plt.tight_layout()
-plt.show()
-
-
-# %%
-def random_search_across_all_heads():
-    memb_dict = {**{k: 3 for k in data6["best_labels"][-1]}, **membership3}
-
-    fig6, axes6 = plot_search_trajectory(
-        data6,
-        memb_dict,
-        {0: "tab:green", 1: "tab:blue", 2: "tab:orange", 3: "tab:grey"},
-    )
-    axes6[0].set_title("Greedy search results across all heads (effects on N2+N3)")
-    axes6[1].set_title("Searched heads")
-
-    axes6[0].hlines(
-        rand_n1_n2["rs"]["median"],
-        0,
-        20,
-        linestyle="--",
-        color="tab:purple",
-        label="Rand. init.",
-    )
-    axes6[0].hlines(
-        all_n1_n2["rs"]["median"],
-        0,
-        20,
-        linestyle="-.",
-        color="tab:red",
-        label="All heads ablated",
-    )
-
-    ci = rand_n1_n2["rs"]["ci95"]
-    axes6[0].fill_between(
-        np.arange(20), y1=ci[0], y2=ci[1], color="tab:purple", alpha=0.3
-    )
-    ci = all_n1_n2["rs"]["ci95"]
-    axes6[0].fill_between(np.arange(20), y1=ci[0], y2=ci[1], color="tab:red", alpha=0.3)
-    axes6[0].legend(title="Model type")
-
-    return fig6, axes6
-
-
-plt.tight_layout()
-plt.show()
-
-# %%
-
-save_png_pdf(
-    fig6,
-    savename=os.path.join(
-        PATHS.root, "fig", "ablation", "topk", "fig_search_n2_n3_all-heads"
-    ),
-)
-
-# %%
-
-
-def plot_attention_based_n2_n3_from_colon(data, membership):
-    fig, axes = plot_search_trajectory(data, membership)
-    axes[0].set_ylim(0, 130)
-    axes[0].set_yticks(np.arange(0, 130, 10))
-    axes[0].set_yticklabels([i if i % 20 == 0 else "" for i in np.arange(0, 130, 10)])
-
-    axes[0].hlines(
-        rand_n1["rs"]["median"],
-        0,
-        axes[0].get_xlim()[-1],
-        linestyle="--",
-        color="tab:purple",
-        label="Rand. init.",
-    )
-    axes[0].hlines(
-        all_n1["rs"]["median"],
-        0,
-        axes[0].get_xlim()[-1],
-        linestyle="-.",
-        color="tab:red",
-        label="All heads ablated",
-    )
-
-    ci = rand_n1["rs"]["ci95"]
-    axes[0].fill_between(
-        np.arange(43), y1=ci[0], y2=ci[1], color="tab:purple", alpha=0.3
-    )
-    ci = all_n1["rs"]["ci95"]
-    axes[0].fill_between(
-        np.arange(axes[0].get_xlim()[-1]),
-        y1=ci[0],
-        y2=ci[1],
-        color="tab:red",
-        alpha=0.3,
-    )
-    axes[0].legend()
-    axes[0].set_title("Greedy search results across all head types\n(effects on N1)")
-    axes[1].set_title("Searched heads")
-
-    return fig, axes
-
-
-# %%
-# %%
-
->>>>>>> 5a6410bb
-
 def get_random_search_results(files):
     rnd, rnd_lab = [], []
     for f in files:
@@ -349,23 +158,17 @@
     return rnd_mat, rnd_lab
 
 
+
 # %%
 def plot_attention_based_with_random(data, data_rnd, membership):
 
-<<<<<<< HEAD
     fig, axes = plot_search_trajectory(data, membership)
 
     axes[0].plot(data_rnd.T, '-', color="gray", alpha=0.55, lw=0.7)
-=======
-
-def plot_attention_based_with_random(data, membership):
-    rnd_mat, _ = get_random_search_results(files["random"])
->>>>>>> 5a6410bb
 
     def round_to_nearest(x, base=10):
         return int(base * round(float(x)/base))
 
-<<<<<<< HEAD
     ymax = np.nanmax(data_rnd)+10
     ytickmax = round_to_nearest(ymax, 10)
     print(ytickmax)
@@ -374,120 +177,19 @@
     axes[0].set_yticks(np.arange(0, ytickmax, 10))
     axes[0].set_yticklabels([i if i%20 == 0 else "" for i in np.arange(0, ytickmax, 10)])
     axes[0].set_title("Greedy search trajectory, attention-informed search\n(effects on N2+N3)")
-=======
-    axes[0].plot(rnd_mat.T, "-", color="gray", alpha=0.55, lw=0.7)
-
-    axes[0].set_ylim(0, 140)
-    axes[0].set_yticks(np.arange(0, 130, 10))
-    axes[0].set_yticklabels([i if i % 20 == 0 else "" for i in np.arange(0, 130, 10)])
-    axes[0].set_title("Greedy search results across all head types\n(effects on N2+N3)")
->>>>>>> 5a6410bb
     axes[1].set_title("Searched heads")
 
     return fig, axes
 
-<<<<<<< HEAD
-=======
-
-# %%
-
-save_png_pdf(
-    fig,
-    savename=os.path.join(
-        PATHS.root, "fig", "ablation", "topk", "fig_search_n2_n3_random"
-    ),
-)
-
-
-# %%
-max_ids = np.nanargmax(rnd_mat, axis=1)
-max_vals = np.nanmax(rnd_mat, axis=1)
-max_searches = np.argpartition(max_vals, -5)[-5:]
-
-sel_heads = [rnd_lab[i][max_ids[i]] for i in max_searches]
-
-fig, ax = plt.subplots(1, 5, figsize=(15, 3), sharex=True, sharey=True)
-
-
-for i, h in enumerate(sel_heads):
-    memb_dict = {**{k: 3 for k in h}, **membership3}
-    ax[i] = plot_heads(
-        ax[i],
-        h,
-        {0: "tab:green", 1: "tab:blue", 2: "tab:orange", 3: "tab:grey"},
-        memb_dict,
-    )
-    ax[i].set_title(
-        f"Search {i+1} ({max_vals[max_searches[i]]:.1f}%, N={len(h)})",
-        fontweight="semibold",
-    )
-
-    ax[i].grid(visible=True, axis="both", linestyle="--", alpha=0.5)
-    ax[i].set_xticks(np.arange(0, 12, 1))
-    ax[i].set_xticklabels([i if i % 2 != 0 else "" for i in range(1, 13)])
-    ax[i].set_yticks(np.arange(0, 12, 1))
-    ax[i].set_yticklabels([i if i % 2 != 0 else "" for i in range(1, 13)])
-    ax[i].set_aspect("equal")
-
-ax[0].set_ylabel("Layer", fontweight="semibold")
-fig.supxlabel("Head", fontweight="semibold")
-
-plt.tight_layout()
-plt.show()
-
-save_png_pdf(
-    fig,
-    savename=os.path.join(
-        PATHS.root, "fig", "ablation", "topk", "fig_search_n2_n3_random_overlap"
-    ),
-)
->>>>>>> 5a6410bb
 
 # %%
 def search_across_all_heads(data, rand_init, ablate_all, membership: Dict):
 
-<<<<<<< HEAD
     memb_dict = {**{k: 3 for k in data["best_labels"][-1]}, **membership}
 
     fig6, axes6 = plot_search_trajectory(data, memb_dict, {0: "tab:green", 1: "tab:blue", 2: "tab:orange", 3: "tab:grey"})
     axes6[0].set_title("Greedy search results across all heads (effects on N2+N3)")
     axes6[1].set_title("Searched heads")
-=======
-rnd = []
-for f in files["random_neg"]:
-    with open(os.path.join(PATHS.search, f), "r") as fh:
-        rnd.append(json.load(fh)["rs"]["scores"])
-
-n_possible_searches = 43
-rnd_mat_neg = np.full(
-    shape=(len(rnd), n_possible_searches), fill_value=np.nan, dtype=float
-)
-for i, r in enumerate(rnd):
-    rnd_mat_neg[i, : len(r)] = r
-
-# %%
-
-fig, axes = plot_search_trajectory(data5, membership3)
-
-axes[0].plot(rnd_mat_neg.T, "-", color="gray", alpha=0.55, lw=0.7)
-
-axes[0].hlines(
-    rand_n1_n2["rs"]["median"],
-    0,
-    35,
-    linestyle="--",
-    color="tab:purple",
-    label="Rand. init.",
-)
-axes[0].hlines(
-    all_n1_n2["rs"]["median"],
-    0,
-    35,
-    linestyle="-.",
-    color="tab:red",
-    label="Ablate all",
-)
->>>>>>> 5a6410bb
 
     axes6[0].hlines(rand_init["rs"]["median"], 0, 20, linestyle="--", color="tab:purple", label="Rand. init.")
     axes6[0].hlines(ablate_all["rs"]["median"], 0, 20, linestyle="-.", color="tab:red", label="All heads ablated")
@@ -498,38 +200,14 @@
     axes6[0].fill_between(np.arange(20), y1=ci[0], y2=ci[1], color="tab:red", alpha=0.3)
     axes6[0].legend(title="Model type")
 
-<<<<<<< HEAD
     return fig6, axes6
-=======
-axes[0].set_ylim(0, np.nanmax(rnd_mat_neg) + 10)
-axes[0].set_yticks(np.arange(0, np.nanmax(rnd_mat_neg) + 10, 10))
-axes[0].set_yticklabels(
-    [i if i % 20 == 0 else "" for i in np.arange(0, np.nanmax(rnd_mat_neg) + 10, 10)]
-)
-axes[0].set_title("Greedy search results across all head types\n(effects on N2+N3)")
-axes[1].set_title("Searched heads")
-plt.tight_layout()
-plt.show()
->>>>>>> 5a6410bb
 
 # %%
 def make_plot(datadir, which:str):
 
-<<<<<<< HEAD
     files = get_filenames(os.path.basename(__file__))
-=======
-save_png_pdf(
-    fig,
-    savename=os.path.join(
-        PATHS.root, "fig", "ablation", "topk", "fig_search_n2_n3_neg_random"
-    ),
-)
-
-# %%
->>>>>>> 5a6410bb
-
-
-def make_plot(datadir, which: str):
+
+
     if which == "attention_based_with_random":
         data5 = load_json(os.path.join(datadir, files["topk_n2_n3_orig"]))
         data4_ = load_json(
@@ -537,7 +215,6 @@
         )  # aggregated across 3-tokens etc.
         membership3 = get_membership_dict((data4_["lh_list"], data4_["members"]))
 
-<<<<<<< HEAD
         data_rnd, _ = get_random_search_results(files["random_neg"])
 
         fig, axes = plot_attention_based_with_random(data5, data_rnd, membership3)
@@ -547,23 +224,16 @@
         
         rand_n1_n2 = load_json(os.path.join(PATHS.search, files["n2_n3_rand-init"]))
         all_n1_n2 = load_json(os.path.join(PATHS.search, files["n2_n3_ablate-all"]))
-=======
-        fig, axes = plot_attention_based_with_random(data5, membership3)
->>>>>>> 5a6410bb
-
-    elif which == "random_across_all_heads":
+
         data6 = load_json(os.path.join(PATHS.search, files["all_n2_n3"]))
         data4_ = load_json(
             os.path.join(datadir, files["topk_n1_list_orig"])
         )  # aggregated across 3-tokens etc.
         membership3 = get_membership_dict((data4_["lh_list"], data4_["members"]))
 
-<<<<<<< HEAD
         fig, axes = search_across_all_heads(data=data6, rand_init=rand_n1_n2, ablate_all=all_n1_n2, membership=membership3)
         plt.tight_layout()
 
-=======
->>>>>>> 5a6410bb
     return fig, axes
 
 
@@ -583,7 +253,6 @@
     elif isinstance(input_args, list):
         args = parser.parse_args(input_args)
 
-<<<<<<< HEAD
     set_manuscript_style()
     if args.which == "attention_based_n2_n3":
 
@@ -601,18 +270,6 @@
         if args.savedir:
             save_png_pdf(fig, os.path.join(args.savedir, "search_across_all_heads"))
 
-=======
-    if args.which == "attention_based_n2_n3":
-        make_plot(args.datadir, args.which)
-        plt.tight_layout()
-        plt.show()
-
-    if args.which == "random_search_across_all_heads":
-        make_plot(datadir=args.datadir, which="random_across_all_heads")
-        plt.tight_layout()
-        plt.show()
-
->>>>>>> 5a6410bb
     pass
 
 
